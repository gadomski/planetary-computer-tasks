import io
import logging
import os
import pathlib
import zipfile
from time import perf_counter
from typing import Any, Dict, Iterable, Optional, Type, TypeVar, Union
from urllib.parse import urlparse

import requests
from requests import HTTPError
from rich.prompt import Confirm

from pctasks.client.errors import (
    ConfirmationError,
    NoWorkflowIDError,
    WorkflowExistsError,
    WorkflowNotFoundError,
)
from pctasks.client.settings import ClientSettings
from pctasks.core.models.record import Record
from pctasks.core.models.response import (
    JobPartitionRunRecordListResponse,
    JobPartitionRunRecordResponse,
    RecordListResponse,
    UploadCodeResult,
    WorkflowRecordListResponse,
    WorkflowRecordResponse,
    WorkflowRunRecordListResponse,
    WorkflowRunRecordResponse,
)
from pctasks.core.models.run import JobPartitionRunRecord, WorkflowRunRecord
from pctasks.core.models.workflow import (
    Workflow,
    WorkflowDefinition,
    WorkflowRecord,
    WorkflowSubmitRequest,
    WorkflowSubmitResult,
)
<<<<<<< HEAD
from pctasks.core.utils import map_opt
=======
from pctasks.core.utils.backoff import with_backoff
>>>>>>> a7ba8b30

logger = logging.getLogger(__name__)

T = TypeVar("T", bound=Record)

# Submit
UPLOAD_CODE_ROUTE = "code/upload"

# Workflow
LIST_WORKFLOWS_ROUTE = "workflows"  # GET
WORKFLOW_ROUTE = "workflows/{workflow_id}"  # POST / GET / PUT / DELETE
SUBMIT_WORKFLOW_ROUTE = "workflows/{workflow_id}/submit"  # POST
LIST_WORKFLOW_RUNS_ROUTE = "workflows/{workflow_id}/runs"  # GET

# Runs
FETCH_WORKFLOW_RUN_ROUTE = "runs/{run_id}"
FETCH_WORKFLOW_RUN_LOG_ROUTE = "runs/{run_id}/log"
LIST_JOB_PARTITION_RUNS_ROUTE = "runs/{run_id}/jobs/{job_id}/partitions"
FETCH_JOB_PARTITION_RUN_ROUTE = "runs/{run_id}/jobs/{job_id}/partitions/{partition_id}"
FETCH_TASK_RUN_LOG_ROUTE = (
    "runs/{run_id}/jobs/{job_id}/partitions/{partition_id}/tasks/{task_id}/log"
)


class PCTasksClient:
    def __init__(self, settings: Optional[ClientSettings] = None) -> None:
        self.settings = settings or ClientSettings.get()

    def _call_api_resp(
        self,
        method: str,
        path: str,
        params: Optional[Dict[str, Any]] = None,
        **kwargs: Any,
    ) -> requests.Response:
        """
        Call the PCTasks API.

        If path is a full URL that matches the API (e.g. from a link href),
        use that URL directly.
        """
        params = map_opt(
            lambda p: {k: v for k, v in p.items() if v is not None}, params
        )
        url = (
            path
            if path.startswith(self.settings.endpoint)
            else os.path.join(self.settings.endpoint, path)
        )

<<<<<<< HEAD
        resp = requests.request(
            method,
            url,
            headers={"X-API-KEY": self.settings.api_key},
            params=params,
            **kwargs,
        )

        resp.raise_for_status()
        return resp

    def _call_api_text(
        self,
        method: str,
        path: str,
        params: Optional[Dict[str, Any]] = None,
        **kwargs: Any,
    ) -> str:
        resp = self._call_api_resp(method, path, params, **kwargs)
        return resp.content.decode("utf-8")

    def _call_api(
        self,
        method: str,
        path: str,
        params: Optional[Dict[str, Any]] = None,
        **kwargs: Any,
    ) -> Dict[str, Any]:
        resp = self._call_api_resp(method, path, params, **kwargs)
=======
        def do_request() -> requests.Response:
            resp = requests.request(
                method,
                url,
                headers={"X-API-KEY": self.settings.api_key},
                **kwargs,
            )
            resp.raise_for_status()
            return resp

        resp = with_backoff(do_request)
>>>>>>> a7ba8b30
        return resp.json()

    def _confirm(self, op_name: str) -> None:
        if self.settings.confirmation_required:
            confirmed = Confirm.ask(
                f"Send '{op_name}' request to {self.settings.endpoint}?"
            )
            if not confirmed:
                raise ConfirmationError(f"'{op_name}' request cancelled.")

    def _yield_page_results(
        self,
        route: str,
        record_list_response_type: Type[RecordListResponse[T]],
        page_token: Optional[str] = None,
        page_limit: Optional[int] = None,
        max_pages: Optional[int] = None,
        sort_by: Optional[str] = None,
        descending: Optional[bool] = None,
    ) -> Iterable[T]:
        result: Optional[RecordListResponse[T]] = None
        page_count = 0
        params: Dict[str, Any] = {
            "pageLimit": page_limit or self.settings.default_page_size,
            "pageToken": page_token,
        }
        if sort_by is not None:
            params["sortBy"] = sort_by
            if descending is not None:
                params["desc"] = descending
        while (
            result is None
            or result.next_page_token
            or (max_pages is not None and page_count <= max_pages)
        ):
            resp = self._call_api(
                "GET",
                route,
                params=params,
            )
            result = record_list_response_type.parse_obj(resp)
            yield from result.records
            page_count += 1
            page_token = result.next_page_token

    # ## CODE ##

    def upload_code(self, local_path: Union[pathlib.Path, str]) -> UploadCodeResult:
        """Upload a file to Azure Blob Storage.

        Returns the blob URI.
        """
        path = pathlib.Path(local_path)

        if not path.exists():
            raise OSError(f"Path {path} does not exist.")

        file_obj: Union[io.BufferedReader, io.BytesIO]
        if path.is_file():
            file_obj = path.open("rb")
            name = path.name

        else:
            file_obj = io.BytesIO()
            with zipfile.PyZipFile(file_obj, "w") as zf:
                zf.writepy(str(path))
            file_obj.seek(0)

            name = path.with_suffix(".zip").name

        try:
            resp = self._call_api(
                "POST", UPLOAD_CODE_ROUTE, files={"file": (name, file_obj)}
            )
        finally:
            file_obj.close()

        return UploadCodeResult(**resp)

    def _upload_code(self, workflow: WorkflowDefinition) -> None:
        """
        Handle runtime code availability.

        Code files specified in the tasks are uploaded to our Azure Blob Storage.
        The Task code paths are rewritten to point to the newly uploaded files.

        Handles both `file` and `requirements` files.
        """
        local_path_to_blob: Dict[str, Dict[str, str]] = {"src": {}, "requirements": {}}

        def _uploaded_path(local_path: str, cache_key: str) -> str:
            blob_uri = local_path_to_blob[cache_key].get(local_path)
            if blob_uri is None:
                blob_uri = self.upload_code(local_path).uri
                local_path_to_blob[cache_key][local_path] = blob_uri
            return blob_uri

        for job_config in workflow.jobs.values():
            for task_config in job_config.tasks:
                if task_config.code:
                    if task_config.code.src:
                        if not urlparse(task_config.code.src).scheme:
                            task_config.code.src = _uploaded_path(
                                task_config.code.src, "src"
                            )
                    if task_config.code.requirements:
                        if not urlparse(task_config.code.requirements).scheme:
                            task_config.code.requirements = _uploaded_path(
                                task_config.code.requirements, "requirements"
                            )

    # ## WORKFLOWS ##

    def list_workflows(
        self,
        page_limit: Optional[int] = None,
        page_token: Optional[str] = None,
        max_pages: Optional[int] = None,
        sort_by: Optional[str] = None,
        descending: Optional[bool] = None,
    ) -> Iterable[WorkflowRecord]:
        route = LIST_WORKFLOWS_ROUTE
        yield from self._yield_page_results(
            route,
            WorkflowRecordListResponse,
            page_limit=page_limit,
            page_token=page_token,
            max_pages=max_pages,
            sort_by=sort_by,
            descending=descending,
        )

    def create_workflow(
        self,
        workflow_definition: WorkflowDefinition,
        workflow_id: Optional[str] = None,
    ) -> None:
        if not workflow_id:
            if not workflow_definition.workflow_id:
                raise NoWorkflowIDError(
                    "If no workflow ID is specified, "
                    "the workflow definition must have a "
                    "workflow_id field set"
                )
            workflow_id = workflow_definition.workflow_id
        if self.get_workflow(workflow_id):
            raise WorkflowExistsError(f"A workflow with {workflow_id} already exists.")
        workflow = Workflow(
            id=workflow_id,
            definition=workflow_definition,
        )
        self._confirm("create workflow")
        self._upsert_workflow(workflow_id, workflow, "POST")

    def get_workflow(self, workflow_id: str) -> Optional[WorkflowRecord]:
        try:
            result = self._call_api(
                "GET", WORKFLOW_ROUTE.format(workflow_id=workflow_id)
            )
            return WorkflowRecordResponse.parse_obj(result).record
        except HTTPError as e:
            if e.response.status_code == 404:
                return None
            raise

    def update_workflow(
        self,
        workflow_definition: WorkflowDefinition,
        workflow_id: Optional[str] = None,
    ) -> None:
        if not workflow_id:
            if not workflow_definition.workflow_id:
                raise NoWorkflowIDError(
                    "If no workflow ID is specified, "
                    "the workflow definition must have a "
                    "workflow_id field set"
                )
            workflow_id = workflow_definition.workflow_id
        if not self.get_workflow(workflow_id):
            raise WorkflowNotFoundError(f"No workflow with {workflow_id} found.")
        workflow = Workflow(
            id=workflow_id,
            definition=workflow_definition,
        )
        self._confirm("update workflow")
        self._upsert_workflow(workflow_id, workflow, "PUT")

    def upsert_workflow(
        self,
        workflow_definition: WorkflowDefinition,
        workflow_id: Optional[str] = None,
    ) -> None:
        if not workflow_id:
            if not workflow_definition.workflow_id:
                raise NoWorkflowIDError(
                    "If no workflow ID is specified, "
                    "the workflow definition must have a "
                    "workflow_id field set"
                )
            workflow_id = workflow_definition.workflow_id
        if not self.get_workflow(workflow_id):
            workflow = Workflow(
                id=workflow_id,
                definition=workflow_definition,
            )
            self._confirm("create workflow")
            self._upsert_workflow(workflow_id, workflow, "POST")
        else:
            workflow = Workflow(
                id=workflow_id,
                definition=workflow_definition,
            )
            self._confirm("update workflow")
            self._upsert_workflow(workflow_id, workflow, "PUT")

    def delete_workflow(self, workflow_id: str) -> None:
        raise NotImplementedError()

    def submit_workflow(
        self, workflow_id: str, request: Optional[WorkflowSubmitRequest] = None
    ) -> WorkflowSubmitResult:
        """Submits a workflow for processing.

        Returns a WorkflowSubmitResult which contains the run ID.
        """
        self._confirm("Submit")

        request = request or WorkflowSubmitRequest()

        workflow: Optional[Workflow] = map_opt(
            lambda r: r.workflow, self.get_workflow(workflow_id)
        )

        if not workflow:
            raise WorkflowNotFoundError(f"Workflow {workflow_id} not found.")

        workflow_def = workflow.definition

        request = request.copy()

        # Ensure arguments
        request.args = self.settings.add_default_args(
            workflow_definition=workflow_def, args=request.args
        )
        request.ensure_args_match(workflow_def)

        logger.debug("Submitting workflow...")
        start = perf_counter()
        resp = self._call_api(
            "POST",
            SUBMIT_WORKFLOW_ROUTE.format(workflow_id=workflow_id),
            data=request.json(),
        )
        result = WorkflowSubmitResult(**resp)
        end = perf_counter()
        logger.debug(f"Submit took {end - start:.2f} seconds.")
        logger.debug(result.json(indent=2))

        return result

    def upsert_and_submit_workflow(
        self,
        workflow_definition: WorkflowDefinition,
        request: Optional[WorkflowSubmitRequest] = None,
        workflow_id: Optional[str] = None,
    ) -> WorkflowSubmitResult:
        if not workflow_id:
            if not workflow_definition.workflow_id:
                raise NoWorkflowIDError(
                    "If no workflow ID is specified, "
                    "the workflow definition must have a "
                    "workflow_id field set"
                )
            workflow_id = workflow_definition.workflow_id
        self.upsert_workflow(workflow_definition, workflow_id)
        return self.submit_workflow(workflow_id, request)

    def list_workflow_runs(
        self,
        workflow_id: str,
        page_limit: Optional[int] = None,
        page_token: Optional[str] = None,
        max_pages: Optional[int] = None,
        sort_by: Optional[str] = None,
        descending: Optional[bool] = None,
    ) -> Iterable[WorkflowRunRecord]:
        route = LIST_WORKFLOW_RUNS_ROUTE.format(workflow_id=workflow_id)
        yield from self._yield_page_results(
            route,
            WorkflowRunRecordListResponse,
            page_limit=page_limit,
            page_token=page_token,
            max_pages=max_pages,
            sort_by=sort_by,
            descending=descending,
        )

    def _upsert_workflow(self, workflow_id: str, workflow: Workflow, verb: str) -> None:
        if verb not in ("PUT", "POST"):
            raise ValueError(f"Invalid verb: {verb}. Must be PUT or POST.")
        logger.debug("Uploading code...")
        start = perf_counter()
        self._upload_code(workflow.definition)
        end = perf_counter()
        logger.debug(f"Uploading code took {end - start:.2f} seconds.")

        self._call_api(
            verb, WORKFLOW_ROUTE.format(workflow_id=workflow_id), data=workflow.json()
        )

    # ## RUNS ##

    def get_workflow_run(
        self, run_id: str, dataset_id: Optional[str] = None
    ) -> Optional[WorkflowRunRecord]:
        route = FETCH_WORKFLOW_RUN_ROUTE.format(run_id=run_id)
        if dataset_id:
            route += f"?dataset={dataset_id}"
        try:
            result = self._call_api("GET", route)
            return WorkflowRunRecordResponse.parse_obj(result).record
        except HTTPError as e:
            if e.response.status_code == 404:
                return None
            raise

    def get_workflow_log(self, run_id: str) -> Optional[str]:
        route = FETCH_WORKFLOW_RUN_LOG_ROUTE.format(run_id=run_id)
        try:
            result = self._call_api_text("GET", route)
            return result
        except HTTPError as e:
            if e.response.status_code == 404:
                return None
            raise

    def list_job_partition_runs(
        self,
        run_id: str,
        job_id: str,
        page_limit: Optional[int] = None,
        page_token: Optional[str] = None,
        max_pages: Optional[int] = None,
        sort_by: Optional[str] = None,
        descending: Optional[bool] = None,
    ) -> Iterable[JobPartitionRunRecord]:
        route = LIST_JOB_PARTITION_RUNS_ROUTE.format(run_id=run_id, job_id=job_id)
        yield from self._yield_page_results(
            route,
            JobPartitionRunRecordListResponse,
            page_limit=page_limit,
            page_token=page_token,
            max_pages=max_pages,
            sort_by=sort_by,
            descending=descending,
        )

    def get_job_partition_run(
        self, run_id: str, job_id: str, partition_id: str
    ) -> Optional[JobPartitionRunRecord]:
        route = FETCH_JOB_PARTITION_RUN_ROUTE.format(
            run_id=run_id, job_id=job_id, partition_id=partition_id
        )
        try:
            result = self._call_api("GET", route)
            return JobPartitionRunRecordResponse.parse_obj(result).record
        except HTTPError as e:
            if e.response.status_code == 404:
                return None
            raise

    def get_task_log(
        self, run_id: str, job_id: str, partition_id: str, task_id: str
    ) -> Optional[str]:
        route = FETCH_TASK_RUN_LOG_ROUTE.format(
            run_id=run_id, job_id=job_id, partition_id=partition_id, task_id=task_id
        )
        try:
            result = self._call_api_text("GET", route)
            return result
        except HTTPError as e:
            if e.response.status_code == 404:
                return None
            raise<|MERGE_RESOLUTION|>--- conflicted
+++ resolved
@@ -37,11 +37,8 @@
     WorkflowSubmitRequest,
     WorkflowSubmitResult,
 )
-<<<<<<< HEAD
 from pctasks.core.utils import map_opt
-=======
 from pctasks.core.utils.backoff import with_backoff
->>>>>>> a7ba8b30
 
 logger = logging.getLogger(__name__)
 
@@ -92,16 +89,17 @@
             else os.path.join(self.settings.endpoint, path)
         )
 
-<<<<<<< HEAD
-        resp = requests.request(
-            method,
-            url,
-            headers={"X-API-KEY": self.settings.api_key},
-            params=params,
-            **kwargs,
-        )
-
-        resp.raise_for_status()
+        def do_request() -> requests.Response:
+            resp = requests.request(
+                method,
+                url,
+                headers={"X-API-KEY": self.settings.api_key},
+                **kwargs,
+            )
+            resp.raise_for_status()
+            return resp
+
+        resp = with_backoff(do_request)
         return resp
 
     def _call_api_text(
@@ -122,19 +120,6 @@
         **kwargs: Any,
     ) -> Dict[str, Any]:
         resp = self._call_api_resp(method, path, params, **kwargs)
-=======
-        def do_request() -> requests.Response:
-            resp = requests.request(
-                method,
-                url,
-                headers={"X-API-KEY": self.settings.api_key},
-                **kwargs,
-            )
-            resp.raise_for_status()
-            return resp
-
-        resp = with_backoff(do_request)
->>>>>>> a7ba8b30
         return resp.json()
 
     def _confirm(self, op_name: str) -> None:
